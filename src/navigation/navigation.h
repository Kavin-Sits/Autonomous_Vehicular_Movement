//========================================================================
//  This software is free: you can redistribute it and/or modify
//  it under the terms of the GNU Lesser General Public License Version 3,
//  as published by the Free Software Foundation.
//
//  This software is distributed in the hope that it will be useful,
//  but WITHOUT ANY WARRANTY; without even the implied warranty of
//  MERCHANTABILITY or FITNESS FOR A PARTICULAR PURPOSE.  See the
//  GNU Lesser General Public License for more details.
//
//  You should have received a copy of the GNU Lesser General Public License
//  Version 3 in the file COPYING that came with this distribution.
//  If not, see <http://www.gnu.org/licenses/>.
//========================================================================
/*!
\file    navigation.h
\brief   Interface for reference Navigation class.
\author  Joydeep Biswas, (C) 2019
*/
//========================================================================

#include <vector>

#include "eigen3/Eigen/Dense"

#include "vector_map/vector_map.h"

#ifndef NAVIGATION_H
#define NAVIGATION_H

namespace ros {
  class NodeHandle;
}  // namespace ros

namespace navigation {

struct PathOption {
  float curvature;
  float clearance;
  float free_path_length;
  Eigen::Vector2f obstruction;
  Eigen::Vector2f closest_point;
  EIGEN_MAKE_ALIGNED_OPERATOR_NEW;
};

class Navigation {
 public:

   // Constructor
  explicit Navigation(const std::string& map_file, ros::NodeHandle* n);

  // Used in callback from localization to update position.
  void UpdateLocation(const Eigen::Vector2f& loc, float angle);

  // Used in callback for odometry messages to update based on odometry.
  void UpdateOdometry(const Eigen::Vector2f& loc,
                      float angle,
                      const Eigen::Vector2f& vel,
                      float ang_vel);

  // Updates based on an observed laser scan
  void ObservePointCloud(const std::vector<Eigen::Vector2f>& cloud,
                         double time);

  // Main function called continously from main
  void Run();
  // Used to set the next target pose.
  void SetNavGoal(const Eigen::Vector2f& loc, float angle);

  float InstantaneousTimeDecision();

<<<<<<< HEAD
  float ClearanceComputation(float curvature);

  float ClearanceComputationForPoint(Eigen::Vector2f p, float curvature);

  float GetClosestPointOfApproach(float curvature);
=======
  float GetOptimalCurvature(float angleIncrement);

  float GetPathScore(float curvature);
>>>>>>> faf460de

  float GetFreePathLength(float curvature);

  float GetFreePathLengthForPoint(Eigen::Vector2f p, float curvature);

<<<<<<< HEAD
  float GetOptimalCurvature(float angleIncrement);

  float GetPathScore(float curvature);

  bool detectObstacles(Eigen::Vector2f p, float curvature);

  std::vector<Eigen::Vector2f> getObstacleForCurvature(float curvature);

  std::vector<std::vector<Eigen::Vector2f>> populateCurvatureObstacles();

=======
  float ClearanceComputation(float curvature);

  float ClearanceComputationForPoint(Eigen::Vector2f p, float curvature);
  
  float GetClosestPointOfApproach(float curvature);

  bool detectObstacles(Eigen::Vector2f p, float curvature);

  std::vector<std::vector<Eigen::Vector2f>> populateCurvatureObstacles();

  std::vector<Eigen::Vector2f> getObstacleForCurvature(float curvature);

>>>>>>> faf460de
  int getIndexFromCurvature(float curvature);

  void colorize();

<<<<<<< HEAD
  void printObstacleList();

=======
>>>>>>> faf460de
  float prev_velocity;
  float temp_goal_dist;
  float remaining_dist;
  float obstacle_margin;
  float produced_curvature;
  float sensor_range;
<<<<<<< HEAD
  float produced_curvature;
=======
>>>>>>> faf460de
  std::vector<std::vector<Eigen::Vector2f>> curvature_Obstacles;

 private:

  // Whether odometry has been initialized.
  bool odom_initialized_;
  // Whether localization has been initialized.
  bool localization_initialized_;
  // Current robot location.
  Eigen::Vector2f robot_loc_;
  // Current robot orientation.
  float robot_angle_;
  // Current robot velocity.
  Eigen::Vector2f robot_vel_;
  // Current robot angular speed.
  float robot_omega_;
  // Odometry-reported robot location.
  Eigen::Vector2f odom_loc_;
  // Odometry-reported robot angle.
  float odom_angle_;
  // Odometry-reported robot starting location.
  Eigen::Vector2f odom_start_loc_;
  // Odometry-reported robot starting angle.
  float odom_start_angle_;
  // Latest observed point cloud.
  std::vector<Eigen::Vector2f> point_cloud_;

  // Whether navigation is complete.
  bool nav_complete_;
  // Navigation goal location.
  Eigen::Vector2f nav_goal_loc_;
  // Navigation goal angle.
  float nav_goal_angle_;
  // Map of the environment.
  vector_map::VectorMap map_;
};

}  // namespace navigation

#endif  // NAVIGATION_H<|MERGE_RESOLUTION|>--- conflicted
+++ resolved
@@ -69,34 +69,14 @@
 
   float InstantaneousTimeDecision();
 
-<<<<<<< HEAD
-  float ClearanceComputation(float curvature);
-
-  float ClearanceComputationForPoint(Eigen::Vector2f p, float curvature);
-
-  float GetClosestPointOfApproach(float curvature);
-=======
   float GetOptimalCurvature(float angleIncrement);
 
   float GetPathScore(float curvature);
->>>>>>> faf460de
 
   float GetFreePathLength(float curvature);
 
   float GetFreePathLengthForPoint(Eigen::Vector2f p, float curvature);
 
-<<<<<<< HEAD
-  float GetOptimalCurvature(float angleIncrement);
-
-  float GetPathScore(float curvature);
-
-  bool detectObstacles(Eigen::Vector2f p, float curvature);
-
-  std::vector<Eigen::Vector2f> getObstacleForCurvature(float curvature);
-
-  std::vector<std::vector<Eigen::Vector2f>> populateCurvatureObstacles();
-
-=======
   float ClearanceComputation(float curvature);
 
   float ClearanceComputationForPoint(Eigen::Vector2f p, float curvature);
@@ -109,26 +89,16 @@
 
   std::vector<Eigen::Vector2f> getObstacleForCurvature(float curvature);
 
->>>>>>> faf460de
   int getIndexFromCurvature(float curvature);
 
   void colorize();
 
-<<<<<<< HEAD
-  void printObstacleList();
-
-=======
->>>>>>> faf460de
   float prev_velocity;
   float temp_goal_dist;
   float remaining_dist;
   float obstacle_margin;
   float produced_curvature;
   float sensor_range;
-<<<<<<< HEAD
-  float produced_curvature;
-=======
->>>>>>> faf460de
   std::vector<std::vector<Eigen::Vector2f>> curvature_Obstacles;
 
  private:
