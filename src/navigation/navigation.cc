--- conflicted
+++ resolved
@@ -62,11 +62,7 @@
 const float CAR_LEN = 0.4;
 const float H = 0.5;
 const float W = 0.25;
-<<<<<<< HEAD
-const float ANGLE_INC = 0.05;
-=======
 const float ANGLE_INC = 0.2;
->>>>>>> faf460de
 } //namespace
 
 namespace navigation {
@@ -157,16 +153,12 @@
   // printf("starting\n\n");
   /* Uncomment section below for visualizations
   ___________________________________________*/
-<<<<<<< HEAD
-  
-=======
   curvature_Obstacles = populateCurvatureObstacles();
   produced_curvature = GetOptimalCurvature(ANGLE_INC);
   float freePathLength = GetFreePathLength(produced_curvature);
   colorize();
   printf("\nFree path length: %f\n", freePathLength);
   remaining_dist = freePathLength;
->>>>>>> faf460de
   // printf("ending\n\n");
   /*
   __________________________________________
@@ -228,7 +220,60 @@
   }
 }
 
-<<<<<<< HEAD
+float Navigation::GetOptimalCurvature(float angleIncrement){
+  float highestScore = -1 * __FLT_MAX__;
+  float bestCurvature = 0.0;
+  for(float i=0.0; i<=1.0; i+=angleIncrement){
+    float currentScore = GetPathScore(i);
+    float currentOppositeScore = GetPathScore(-1.0 * i);
+    if(currentScore>highestScore){
+      highestScore = currentScore;
+      bestCurvature = i;
+    }
+    if(currentOppositeScore>highestScore){
+      highestScore = currentOppositeScore;
+      bestCurvature = -1.0 * i;
+    }
+    // printf("Free path length: %f and curvature: %f\n", currentScore, i);
+    // if(i!=0) printf("Free path length: %f and curvature: %f\n", currentOppositeScore, -i);
+  }
+  // printf("Highest score: %f and best curvature %f\n", highestScore, bestCurvature);
+  return bestCurvature;
+}
+
+float Navigation::GetPathScore(float curvature){
+  const float weight_1 = 1;
+  const float weight_2 = 0;//.52;
+  const float weight_3 = 0;//0.05;//.15;
+
+  return GetFreePathLength(curvature) * weight_1 + ClearanceComputation(curvature) * weight_2 + GetClosestPointOfApproach(curvature) * weight_3;
+}
+
+float Navigation::GetFreePathLength(float curvature) {
+  float freePathLength = sensor_range;
+  vector<Vector2f> obstacles = curvature_Obstacles[getIndexFromCurvature(curvature)];
+  for (int i=0; i<(int)obstacles.size(); i++){
+      float calculatedLength = GetFreePathLengthForPoint(obstacles[i], curvature);
+      freePathLength = std::min(calculatedLength, freePathLength); 
+  }
+  return freePathLength;
+}
+
+float Navigation::GetFreePathLengthForPoint(Vector2f p, float curvature) {
+  if(abs(curvature) <= kEpsilon){
+    return p[0] - H;
+  }
+  else{
+    float r = abs(1.0/curvature);
+    float x = p[0];
+    float y = curvature < 0 ? -p[1] : p[1];
+    float theta = std::atan2(x, r - y);
+    float omega = std::atan2(H, r - W);
+    float phi = (theta < 0 ? M_2PI + theta : theta) - omega;
+    return r * phi;
+  }
+}
+
 float Navigation::ClearanceComputation(float curvature){
   float minComp = __FLT_MAX__;
   for (int i=0; i<(int)point_cloud_.size(); i++){
@@ -262,127 +307,7 @@
   if(abs(curvature)<kEpsilon) return 0;
 
   float radius = 1/curvature;
-  return sqrt(pow(radius,2) + pow(temp_goal_dist,2)) - radius;
-=======
-float Navigation::GetOptimalCurvature(float angleIncrement){
-  float highestScore = -1 * __FLT_MAX__;
-  float bestCurvature = 0.0;
-  for(float i=0.0; i<=1.0; i+=angleIncrement){
-    float currentScore = GetPathScore(i);
-    float currentOppositeScore = GetPathScore(-1.0 * i);
-    if(currentScore>highestScore){
-      highestScore = currentScore;
-      bestCurvature = i;
-    }
-    if(currentOppositeScore>highestScore){
-      highestScore = currentOppositeScore;
-      bestCurvature = -1.0 * i;
-    }
-    // printf("Free path length: %f and curvature: %f\n", currentScore, i);
-    // if(i!=0) printf("Free path length: %f and curvature: %f\n", currentOppositeScore, -i);
-  }
-  // printf("Highest score: %f and best curvature %f\n", highestScore, bestCurvature);
-  return bestCurvature;
-}
-
-float Navigation::GetPathScore(float curvature){
-  const float weight_1 = 1;
-  const float weight_2 = 0;//.52;
-  const float weight_3 = 0;//0.05;//.15;
-
-  return GetFreePathLength(curvature) * weight_1 + ClearanceComputation(curvature) * weight_2 + GetClosestPointOfApproach(curvature) * weight_3;
->>>>>>> faf460de
-}
-
-float Navigation::GetFreePathLength(float curvature) {
-  float freePathLength = sensor_range;
-  vector<Vector2f> obstacles = curvature_Obstacles[getIndexFromCurvature(curvature)];
-  for (int i=0; i<(int)obstacles.size(); i++){
-      float calculatedLength = GetFreePathLengthForPoint(obstacles[i], curvature);
-      freePathLength = std::min(calculatedLength, freePathLength); 
-  }
-  return freePathLength;
-}
-
-float Navigation::GetFreePathLengthForPoint(Vector2f p, float curvature) {
-  if(abs(curvature) <= kEpsilon){
-    return p[0] - H;
-  }
-  else{
-    float r = abs(1.0/curvature);
-    float x = p[0];
-    float y = curvature < 0 ? -p[1] : p[1];
-    float theta = std::atan2(x, r - y);
-    float omega = std::atan2(H, r - W);
-    float phi = (theta < 0 ? M_2PI + theta : theta) - omega;
-    return r * phi;
-  }
-}
-
-<<<<<<< HEAD
-float Navigation::GetPathScore(float curvature){
-  const float weight_1 = .33;
-  const float weight_2 = 0;//.52;
-  const float weight_3 = 0;//.15;
-
-  return GetFreePathLength(curvature) * weight_1 + ClearanceComputation(curvature) * weight_2 + GetClosestPointOfApproach(curvature) * weight_3;
-}
-
-float Navigation::GetOptimalCurvature(float angleIncrement){
-  float highestScore = -1 * __FLT_MAX__;
-  float bestCurvature = 0.0;
-  for(float i=0.0; i<=1.0; i+=angleIncrement){
-    float currentScore = GetPathScore(i);
-    float currentOppositeScore = GetPathScore(-1.0 * i);
-    if(currentScore>highestScore){
-      highestScore = currentScore;
-      bestCurvature = i;
-    }
-    if(currentOppositeScore>highestScore){
-      highestScore = currentOppositeScore;
-      bestCurvature = -1.0 * i;
-    }
-    // printf("Free path length: %f and curvature: %f\n", currentScore, i);
-    // if(i!=0) printf("Free path length: %f and curvature: %f\n", currentOppositeScore, -i);
-  }
-  // printf("Highest score: %f and best curvature %f\n", highestScore, bestCurvature);
-  return bestCurvature;
-=======
-float Navigation::ClearanceComputation(float curvature){
-  float minComp = __FLT_MAX__;
-  for (int i=0; i<(int)point_cloud_.size(); i++){
-    if (!detectObstacles(point_cloud_[i], curvature)){
-      minComp = std::min(minComp, ClearanceComputationForPoint(point_cloud_[i], curvature));
-    }
-  }
-  return minComp;
-}
-
-float Navigation::ClearanceComputationForPoint(Vector2f p, float curvature){
-  if(abs(curvature) <= kEpsilon){
-    return abs(p[1]) - W;
-  }
-  else {
-    float radius = abs(1/curvature);
-    Vector2f c = Vector2f(0, radius);
-    Vector2f pAdj = Vector2f(p[0], curvature > 0 ? p[1] : -p[1]);
-    float r1 = c[1] - W;
-    float r2 = sqrt(pow((c[1] + W),2) + pow(H,2));
-    float pointRadius = (pAdj - c).norm();
-    if(pointRadius >= r2) {
-      return pointRadius - r2;
-    } else {
-      return r1 - pointRadius;
-    }
-  }
-}
-
-float Navigation::GetClosestPointOfApproach(float curvature){
-  if(abs(curvature)<kEpsilon) return 0;
-
-  float radius = 1/curvature;
   return sqrt(pow(radius,2) + pow(10,2)) - radius;
->>>>>>> faf460de
 }
 
 bool Navigation::detectObstacles(Vector2f p, float curvature){
@@ -397,10 +322,7 @@
     return ((pAdj - c).norm() >= r1 && (pAdj - c).norm() <= r2);
   }
 }
-<<<<<<< HEAD
-=======
-
->>>>>>> faf460de
+
 vector<Vector2f> Navigation::getObstacleForCurvature(float curvature){
   vector<Vector2f> obstacle_store;
   for (int i=0; i<(int)point_cloud_.size(); i++){
@@ -419,7 +341,38 @@
   return obstacle_curvature_store;
 }
 
-<<<<<<< HEAD
+int Navigation::getIndexFromCurvature(float curvature){
+  return round((curvature + 1) * (1/ANGLE_INC)); 
+}
+
+void Navigation::colorize(){
+  vector<int> colors = {0xeb4034, 0xfcba03, 0x34eb5f, 0x34eb5f, 0xeb34e5, 0x73fc03, 0x03fcf0, 0x6bfc03, 0x03fc8c, 0xc603fc};
+  for(float j=-1.0; j<1.0; j+=ANGLE_INC){
+    vector<Vector2f> obstacles = curvature_Obstacles[getIndexFromCurvature(j)];
+    for (int i=0; i<(int)obstacles.size(); i++){
+      visualization::DrawPoint(obstacles[i], colors[getIndexFromCurvature(j)%5], local_viz_msg_);
+      visualization::DrawPathOption(j, GetFreePathLength(j), ClearanceComputation(j), colors[getIndexFromCurvature(j)%10], true, local_viz_msg_);
+    }
+  }
+}
+vector<Vector2f> Navigation::getObstacleForCurvature(float curvature){
+  vector<Vector2f> obstacle_store;
+  for (int i=0; i<(int)point_cloud_.size(); i++){
+    if (detectObstacles(point_cloud_[i], curvature)){
+      obstacle_store.push_back(point_cloud_[i]);
+    }
+  }
+  return obstacle_store;
+}
+
+vector<vector<Vector2f>> Navigation::populateCurvatureObstacles(){
+  vector<vector<Vector2f>> obstacle_curvature_store;
+  for(float i=-1.0; i<1.0; i+=ANGLE_INC){
+    obstacle_curvature_store.push_back(getObstacleForCurvature(i));
+  }
+  return obstacle_curvature_store;
+}
+
 void Navigation::colorize(){
   vector<int> colors = {0xeb4034, 0xfcba03, 0x34eb5f, 0x34eb5f, 0xeb34e5, 0x73fc03, 0x03fcf0, 0x6bfc03, 0x03fc8c, 0xc603fc};
   for(float j=-1.0; j<1.0; j+=ANGLE_INC){
@@ -440,13 +393,10 @@
   // }
 }
 
-=======
->>>>>>> faf460de
 int Navigation::getIndexFromCurvature(float curvature){
   return round((curvature + 1) * (1/ANGLE_INC)); 
 }
 
-<<<<<<< HEAD
 void Navigation::printObstacleList(){
   printf("\n\n");
   for(float j=-1.0; j<1.0; j+=ANGLE_INC){
@@ -456,16 +406,6 @@
       printf("(%f,%f) ", obstacles[i][0], obstacles[i][1]);
     }
     printf("End of list for curvature %f\n", j);
-=======
-void Navigation::colorize(){
-  vector<int> colors = {0xeb4034, 0xfcba03, 0x34eb5f, 0x34eb5f, 0xeb34e5, 0x73fc03, 0x03fcf0, 0x6bfc03, 0x03fc8c, 0xc603fc};
-  for(float j=-1.0; j<1.0; j+=ANGLE_INC){
-    vector<Vector2f> obstacles = curvature_Obstacles[getIndexFromCurvature(j)];
-    for (int i=0; i<(int)obstacles.size(); i++){
-      visualization::DrawPoint(obstacles[i], colors[getIndexFromCurvature(j)%5], local_viz_msg_);
-      visualization::DrawPathOption(j, GetFreePathLength(j), ClearanceComputation(j), colors[getIndexFromCurvature(j)%10], true, local_viz_msg_);
-    }
->>>>>>> faf460de
   }
   printf("\n");
 }
